-- Intent: To simply resource loading and networking so a more unified server / client codebased can be used
-- @author Quenty

local RunService = game:GetService("RunService")
local ReplicatedStorage = game:GetService("ReplicatedStorage")
local ServerScriptService = game:GetService("ServerScriptService")

-- DEBUG_MODE helps you identify what libraries are failing to load.
local DEBUG_MODE = false

assert(script:IsA("ModuleScript"),  "Invalid script type. For NevermoreEngine to work correctly, it should be a ModuleScript named \"NevermoreEngine\" parented to ReplicatedStorage")
assert(script.Name == "NevermoreEngine", "Invalid script name. For NevermoreEngine to work correctly, it should be a ModuleScript named \"NevermoreEngine\" parented to ReplicatedStorage")
assert(script.Parent == ReplicatedStorage,  "Invalid parent. For NevermoreEngine to work correctly, it should be a ModuleScript named \"NevermoreEngine\" parented to ReplicatedStorage")

local Nevermore = {}

local function CallOnChildren(Instance, FunctionToCall)
	-- Calls a function on each of the children of a certain object, using recursion.  
	-- Exploration note: Parents are always called before children.
	
	FunctionToCall(Instance)

	for _, Child in next, Instance:GetChildren() do
		CallOnChildren(Child, FunctionToCall)
	end
end

local function HandleRetrieving(Retrieving, Function, Argument)
	-- Handles yielded operations by caching the retrieval process
	assert(type(Retrieving) == "table", "Error: Retrieving must be a table")
	assert(type(Function) == "function", "Error: Function must be a function")

	local Signal = Instance.new("BindableEvent")
	local Result
	Retrieving[Argument] = function()
		return Result ~= nil and Result or Signal.Event:wait()
	end;

	Result = Function(Argument)
	Retrieving[Argument] = nil
	Signal:Fire(Result)
	
	return Result
end

local function Cache(Function)
	-- Caches single argument, single output only

	assert(type(Function) == "function", "Error: Function must be a userdata")

	local Cache = {}
	local Retrieving = {}

	return function(Argument)
		assert(Argument ~= nil, "Error: ARgument ")
		if Cache[Argument] then
			return Cache[Argument]
		elseif Retrieving[Argument] then
			return Retrieving[Argument]()
		else
			Cache[Argument] = HandleRetrieving(Retrieving, Function, Argument)
			return Cache[Argument]
		end
	end
end

local function Retrieve(Parent, ClassName)
	assert(type(ClassName) == "string", "Error: ClassName must be a string")
	assert(type(Parent) == "userdata", "Error: Parent must be a userdata")

	return RunService:IsServer() and function(Name)
		local Item = Parent:FindFirstChild(Name)
		if not Item then
			Item = Instance.new(ClassName)
			Item.Archivable = false
			Item.Name = Name
			Item.Parent = Parent
		end
		return Item
	end or function(Name)
		return Parent:WaitForChild(Name)
	end
end

local ResourceFolder = Retrieve(ReplicatedStorage, "Folder")("NevermoreResources")

local _LibraryCache = {} do
	local Repository
	if RunService:IsServer() then
		Repository = ServerScriptService:FindFirstChild("Nevermore")

		if not Repository then
			warn("Warning: No repository of Nevermore modules found (Expected in ServerScriptService with name \"Nevermore\"). Library retrieval will fail.")

			-- Make sure the client Nevermore still loads
			Repository = Instance.new("Folder")
			Repository.Name = "Nevermore"
		end
	else
		Repository = ResourceFolder:WaitForChild("Modules")
	end

	CallOnChildren(Repository, function(Child)
		if Child:IsA("ModuleScript") then
			assert(not _LibraryCache[Child.Name], "Error: Duplicate name of '" .. Child.Name .. "' already exists")

			_LibraryCache[Child.Name] = Child
		end
	end)

	if not RunService:IsClient() then -- Written in this "not" fashion specifically so SoloTestMode doesn't move items.
<<<<<<< HEAD
		local ReplicationFolder = ResourceFolder:FindFirstChild("Modules") 
		
		if not ReplicationFolder then
			ReplicationFolder = Instance.new("Folder")
			ReplicationFolder.Name = "Modules"
			ReplicationFolder.Archivable = false
			ReplicationFolder.Parent = ResourceFolder
		end
		
=======
		local ReplicationFolder = ResourceFolder:FindFirstChild("Modules") or Make("Folder", {
			Name = "Modules";
			Archivable = false;
			Parent = ResourceFolder;
		})

>>>>>>> 4a758a56
		for Name, Library in pairs(_LibraryCache) do
			if not Name:lower():find("server") then
				Library.Parent = ReplicationFolder
			end
		end
	end
end

do
	local SecondCache = {}
	local DebugID = 0
	local RequestDepth = 0

	function Nevermore.LoadLibrary(LibraryName)
		--- Loads a library from Nevermore's library cache
		-- @param LibraryName The name of the library
		-- @return The library's value
		assert(type(LibraryName) == "string", "Error: LibraryName must be a string")

		if SecondCache[LibraryName] then
			return SecondCache[LibraryName]
		end

		DebugID = DebugID + 1
		local LocalDebugID = DebugID

		if DEBUG_MODE then
			print(("\t"):rep(RequestDepth), LocalDebugID, "Loading: ", LibraryName)
			RequestDepth = RequestDepth + 1
		end

		local Library = require(_LibraryCache[LibraryName] or error("Error: Library '" .. LibraryName .. "' does not exist."))
		SecondCache[LibraryName] = Library

		if DEBUG_MODE then
			RequestDepth = RequestDepth - 1
			print(("\t"):rep(RequestDepth), LocalDebugID, "Done loading: ", LibraryName)
		end

		return Library
	end
end

Nevermore.GetRemoteEvent = Cache(
	Retrieve(Retrieve(ResourceFolder, "Folder")("RemoteEvents"), -- Folder of remote events
	"RemoteEvent")) -- Specify remote events to retrieve
Nevermore.GetRemoteFunction = Cache(
	Retrieve(Retrieve(ResourceFolder, "Folder")("RemoteFunctions"), -- Folder of remote functions
	"RemoteFunction")) -- Specify remote functions to retrieve

return Nevermore<|MERGE_RESOLUTION|>--- conflicted
+++ resolved
@@ -109,7 +109,6 @@
 	end)
 
 	if not RunService:IsClient() then -- Written in this "not" fashion specifically so SoloTestMode doesn't move items.
-<<<<<<< HEAD
 		local ReplicationFolder = ResourceFolder:FindFirstChild("Modules") 
 		
 		if not ReplicationFolder then
@@ -119,14 +118,6 @@
 			ReplicationFolder.Parent = ResourceFolder
 		end
 		
-=======
-		local ReplicationFolder = ResourceFolder:FindFirstChild("Modules") or Make("Folder", {
-			Name = "Modules";
-			Archivable = false;
-			Parent = ResourceFolder;
-		})
-
->>>>>>> 4a758a56
 		for Name, Library in pairs(_LibraryCache) do
 			if not Name:lower():find("server") then
 				Library.Parent = ReplicationFolder
